--- conflicted
+++ resolved
@@ -118,11 +118,7 @@
             }
             QPushButton {
                 background: qlineargradient(x1:0, y1:0, x2:0, y2:1, stop:0 #4696e5, stop:1 #337ecc);
-<<<<<<< HEAD
                 color: #2060a0;
-=======
-                color: #2ad56e;
->>>>>>> a827244a
                 border-radius: 8px;
                 font-size: 15px;
                 padding: 8px 16px;
